# SN-Graph: a graph skeletonisation algorithm.



<div align="center">

[![build](https://github.com/alexandrainst/sn-graph/actions/workflows/build-and-test.yml/badge.svg)](https://github.com/alexandrainst/sn-graph/actions/workflows/build-and-test.yml)
[![License](https://img.shields.io/github/license/alexandrainst/sn-graph)](https://github.com/alexandrainst/sn-graph/blob/main/LICENSE)

</div>




A Python implementation of an SN-Graph skeletonisation algorithm. Based on the article *SN-Graph: a Minimalist 3D Object Representation for Classification* [arXiv:2105.14784](https://arxiv.org/abs/2105.14784).


<<<<<<< HEAD


![Example of a binary image and the skeletal graph](/assets/horse_graph.png "SN-graph generated out of an scikit-image's horse image.")
=======
![Example of a binary image and the skeletal graph](https://raw.githubusercontent.com/alexandrainst/sn-graph/main/assets/horse_graph.png "SN-graph generated out of an scikit-image's horse image.")
>>>>>>> 7daab020

## Description

Given a binary image/volume representing a shape, SN-Graph works by:

1. Creating vertices as centres of spheres inscribed in the shape, where one balances the size of the spheres with their coverage of the shape, and pariwise distances from one another.
3. Adding edges between the neighbouring spheres, subject to a few common-sense criteria.

The resulting graph serves as a lightweight 1-dimensional representation of the original image, potentially useful for further analysis.

## Installation

```bash
pip install sn-graph
```
or

```bash
poetry add sn-graph
```

## Basic Usage

See notebooks [demo_sn-graph](notebooks/demo_sn-graph.ipynb) and [3d_demo](notebooks/3D_demo.ipynb) for 2D and 3D demo, respectively. Notebook [mnist_classification](notebooks/mnist_classification.ipynb) has some good stuff too!

```python
import numpy as np
import sn_graph as sn

# Create a simple square image
img = np.zeros((256, 256))
img[20:236, 20:236] = 1  # Create a square region

# Generate the SN graph
centers, edges, sdf_array = sn.create_sn_graph(
    img,
    max_num_vertices=15,
    minimal_sphere_radius=1.0,
    return_sdf=True
)

import matplotlib.pyplot as plt

#Draw graph on top of the image and plot it
graph_image=sn.draw_sn_graph(centers, edges, sdf_array, background_image=img)

plt.imshow(graph_image)
plt.show()
```
<img src="https://raw.githubusercontent.com/alexandrainst/sn-graph/main/assets/square_readme.png" alt="SN-Graph drawn on top of the square" width="500">

## Key Parameters

- `max_num_vertices`: Maximum number of vertices in the graph
- `max_edge_length`: Maximum allowed edge length
- `edge_threshold`: Threshold for determining what portion of an edge must be contained within the shape
- `minimal_sphere_radius`: Minimum radius allowed for spheres
- `edge_sphere_threshold`: Threshold value for deciding how close can an edge be to a non-enpdpoint spheres
- `return_sdf`: Whether to return signed distance field array computed by the algorithm (neccessary to extract radii of spheres)

## Authors
- Tomasz Prytuła (<tomasz.prytula@alexandra.dk>)<|MERGE_RESOLUTION|>--- conflicted
+++ resolved
@@ -15,13 +15,7 @@
 A Python implementation of an SN-Graph skeletonisation algorithm. Based on the article *SN-Graph: a Minimalist 3D Object Representation for Classification* [arXiv:2105.14784](https://arxiv.org/abs/2105.14784).
 
 
-<<<<<<< HEAD
-
-
-![Example of a binary image and the skeletal graph](/assets/horse_graph.png "SN-graph generated out of an scikit-image's horse image.")
-=======
 ![Example of a binary image and the skeletal graph](https://raw.githubusercontent.com/alexandrainst/sn-graph/main/assets/horse_graph.png "SN-graph generated out of an scikit-image's horse image.")
->>>>>>> 7daab020
 
 ## Description
 
